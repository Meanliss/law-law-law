﻿"""
Legal Document Q&A API - FastAPI Application
Modular architecture with clean separation of concerns
"""
import sys
import io
if sys.platform == 'win32':
    sys.stdout = io.TextIOWrapper(sys.stdout.buffer, encoding='utf-8')
    sys.stderr = io.TextIOWrapper(sys.stderr.buffer, encoding='utf-8')

from fastapi import FastAPI, HTTPException, Response, Request
from fastapi.middleware.cors import CORSMiddleware
from fastapi.responses import FileResponse, StreamingResponse
from fastapi.exceptions import RequestValidationError
from fastapi.exception_handlers import request_validation_exception_handler
from contextlib import asynccontextmanager
from collections import defaultdict
from typing import Optional
import os
import json
import time  # For performance timing
import google.generativeai as genai
from sentence_transformers import SentenceTransformer
from dotenv import load_dotenv
from pathlib import Path
# Import models
from models import QuestionRequest, AnswerResponse, HealthResponse, PDFSource, FeedbackRequest, FeedbackResponse, SuggestQuestionsRequest, SuggestQuestionsResponse

# Import core functions
from core.document_processor import xu_ly_van_ban_phap_luat_json
from core.search import advanced_hybrid_search, simple_search
from core.search_domains import search_with_domains, search_multi_query_with_domains  # ✅ New
from core.generation import generate_answer, get_rejection_message, generate_suggested_questions
from core.intent_detection import get_cache_size, enhanced_decompose_query
from core.domain_manager import DomainManager  # ✅ New
from faiss import logger
# Import utilities
from utils.cache import get_data_hash, build_or_load_bm25, build_or_load_faiss
from utils.tokenizer import tokenize_vi
from utils.tokenizer import tokenize_vi
from utils.embedding import load_embedding_model
from config import EMBEDDING_MODEL, GEMINI_FLASH_MODEL, GEMINI_PRO_MODEL, GEMINI_LITE_MODEL  # Import model names


# ============================================================================
# Global State Variables
# ============================================================================

# all_chunks = []
# bm25_index = None
# faiss_index = None
# corpus_embeddings = None

# ✅ NEW: Domain-based architecture
domain_manager: Optional[DomainManager] = None
embedder = None
gemini_flash_model = None  # Flash model for fast mode answer
gemini_pro_model = None    # Pro model for quality mode answer
gemini_lite_model = None   # Lite model for intent detection


# ============================================================================
# Lifespan Event Handler (replaces deprecated on_event)
# ============================================================================

@asynccontextmanager
async def lifespan(app: FastAPI):
    """Initialize all models and domain manager on server startup"""
    global domain_manager, embedder, gemini_flash_model, gemini_pro_model, gemini_lite_model
    
    print('[STARTUP] 🚀 Khoi dong Legal Q&A System v3.0 (Domain-based)...', flush=True)
    
    # 1. Load Gemini API
    api_key = os.getenv('GOOGLE_API_KEY')
    
    if not api_key:
        print('[INFO] API key not in environment, trying .env file...', flush=True)
        load_dotenv()
        api_key = os.getenv('GOOGLE_API_KEY')
    
    if not api_key:
        print('[ERROR] GOOGLE_API_KEY not found!', flush=True)
        raise Exception('Missing GOOGLE_API_KEY')
    
    print('[OK] Google API key loaded successfully', flush=True)
    genai.configure(api_key=api_key)
    
    # 2. Initialize Gemini models (3 models for different purposes)
    gemini_flash_model = genai.GenerativeModel(GEMINI_FLASH_MODEL)  # Fast mode answer
    gemini_pro_model = genai.GenerativeModel(GEMINI_PRO_MODEL)      # Quality mode answer
    gemini_lite_model = genai.GenerativeModel(GEMINI_LITE_MODEL)    # Intent/decompose
    
    print('[OK] Google AI models ready:', flush=True)
    print(f'  - {GEMINI_FLASH_MODEL} (fast mode answer)', flush=True)
    print(f'  - {GEMINI_PRO_MODEL} (quality mode answer)', flush=True)
    print(f'  - {GEMINI_LITE_MODEL} (intent detection, decomposition)', flush=True)
    
    # 3. Load embedding model
    print(f'[INFO] Loading embedding model: {EMBEDDING_MODEL}...', flush=True)
<<<<<<< HEAD
    print(f'[INFO] Loading embedding model: {EMBEDDING_MODEL}...', flush=True)
    embedder = load_embedding_model()
    print(f'[OK] Embedding model ready', flush=True)
=======
    # embedder = SentenceTransformer(EMBEDDING_MODEL)
    from core.embedding import GeminiEmbedder
    embedder = GeminiEmbedder(EMBEDDING_MODEL)
>>>>>>> e3461787
    print(f'[OK] Embedding model ready', flush=True)
    
    # 4. Initialize Domain Manager (lazy loading)
    print('[INFO] Initializing Domain Manager...', flush=True)
    domain_manager = DomainManager(embedder=embedder)
    print(f'[OK] Domain Manager ready with {len(domain_manager.domains)} domains', flush=True)
    
    # List domains
    for domain_id, domain in domain_manager.domains.items():
        print(f'  ✓ {domain_id}: {domain.domain_name} ({domain.chunk_count} chunks)', flush=True)
    
    print('[SUCCESS] ✅ Server ready! (Indices will load on first query)', flush=True)
    
    # Application is running
    yield
    
    # Cleanup on shutdown
    print('[SHUTDOWN] Cleaning up resources...', flush=True)
    if domain_manager:
        domain_manager.unload_all()


# ============================================================================
# FastAPI Application Setup (with lifespan)
# ============================================================================

app = FastAPI(
    title='Legal Document Q&A API',
    description='Advanced RAG system for Vietnamese legal documents',
    version='2.0.0',
    lifespan=lifespan  # ✅ Use lifespan instead of on_event
)

app.add_middleware(
    CORSMiddleware,
    allow_origins=['*'],
    allow_credentials=True,
    allow_methods=['*'],
    allow_headers=['*'],
)


# ============================================================================
# Exception Handlers
# ============================================================================

@app.exception_handler(RequestValidationError)
async def validation_exception_handler(request: Request, exc: RequestValidationError):
    """Log request validation errors for easier debugging"""
    print('[VALIDATION ERROR]', exc.errors(), flush=True)
    print('[REQUEST BODY]', exc.body, flush=True)
    return await request_validation_exception_handler(request, exc)


# ============================================================================
# API Routes
# ============================================================================

@app.get("/", response_model=HealthResponse)
@app.get("/health", response_model=HealthResponse)
async def health_check():
    """Health check endpoint"""
    total_chunks = sum(d.metadata.get('chunk_count', 0) for d in domain_manager.domains.values()) if domain_manager else 0
    
    return {
        "status": "healthy",
        "models_loaded": embedder is not None and gemini_flash_model is not None,
        "total_chunks": total_chunks
    }


@app.post("/ask", response_model=AnswerResponse)
async def ask_question(request: QuestionRequest):
    """Main Q&A endpoint with domain-based search"""
    start_time = time.time()
    timing = {}
    
    if not domain_manager:
        raise HTTPException(status_code=503, detail="System not ready")
    
    print(f'\n{"="*70}', flush=True)
    print(f'[INFO] Question: {request.question}', flush=True)
    print(f'[INFO] Mode: {request.model_mode.upper()}', flush=True)
    print(f'{"="*70}', flush=True)
    
    # ===== PHASE 1: Intent Detection + Domain Detection =====
    intent_start = time.time()
    
    use_advanced = (request.model_mode == "detail")
    # ✅ Always use Lite for intent detection (fast + cheap)
    decompose_model = gemini_lite_model
    
    # ✅ Prepare context from chat history (last 2 Q&A pairs)
    previous_context = None
    if request.chat_history and len(request.chat_history) > 0:
        recent = request.chat_history[-4:]  # Last 4 messages (2 Q&A pairs)
        context_lines = []
        for msg in recent:
            role = "👤 User" if msg.get('role') == 'user' else "🤖 Assistant"
            content = msg.get('content', '')[:150]  # Limit to 150 chars
            context_lines.append(f"{role}: {content}")
        previous_context = '\n'.join(context_lines)
        print(f'[CONTEXT] Using {len(recent)} previous messages', flush=True)
    
    intent_result = enhanced_decompose_query(
        question=request.question,
        gemini_lite_model=gemini_lite_model,
        gemini_flash_model=decompose_model,
        use_advanced=use_advanced,
        domain_manager=domain_manager,
        previous_context=previous_context  # ✅ Pass context
    )
    
    timing['intent_ms'] = round((time.time() - intent_start) * 1000, 2)
    print(f'[TIMING] Intent+Decompose: {timing["intent_ms"]}ms', flush=True)
    
    # Check if rejected
    if not intent_result['should_process']:
        total_time = round((time.time() - start_time) * 1000, 2)
        print(f'[TIMING] Total (rejected): {total_time}ms', flush=True)
        return {
            "answer": get_rejection_message(),
            "sources": [],
            "pdf_sources": [],
            "search_method": "rejected",
            "timing_ms": total_time
        }
    
    # ===== PHASE 2: Domain-based Search =====
    search_start = time.time()
    
    # Check if we have sub_questions (multi-query) or single query
    sub_questions = intent_result.get('sub_questions', [])
    
    if len(sub_questions) > 1:
        # Multi-query search across domains
        print(f'[SEARCH] Multi-query mode: {len(sub_questions)} sub-questions', flush=True)
        relevant_chunks = search_multi_query_with_domains(
            sub_questions=sub_questions,
            domain_manager=domain_manager,
            tokenize_fn=tokenize_vi,
            gemini_model=gemini_lite_model,  # ✅ Use Lite for re-ranking (fast + cheap)
            use_advanced=True,  # ✅ Always enable re-ranking (both modes)
            top_k=5
        )
    else:
        # Single query search with domain hint
        query = intent_result.get('refined_query', request.question)
        print(f'[SEARCH] Single-query mode: "{query}"', flush=True)
        relevant_chunks = search_with_domains(
            query=query,
            domain_manager=domain_manager,
            tokenize_fn=tokenize_vi,
            intent_data=intent_result,
            gemini_model=gemini_lite_model,  # ✅ Use Lite for re-ranking (fast + cheap)
            use_advanced=True,  # ✅ Always enable re-ranking (both modes)
            top_k=5
        )
    
    timing['search_ms'] = round((time.time() - search_start) * 1000, 2)
    print(f'[TIMING] Search: {timing["search_ms"]}ms', flush=True)
    print(f'[RESULTS] Found {len(relevant_chunks)} relevant chunks', flush=True)
    
    if not relevant_chunks:
        total_time = round((time.time() - start_time) * 1000, 2)
        return {
            "answer": "Xin lỗi, tôi không tìm thấy thông tin liên quan trong cơ sở dữ liệu pháp luật.",
            "sources": [],
            "pdf_sources": [],
            "search_method": "domain_based_no_results",
            "timing_ms": total_time
        }
    
    # ===== PHASE 3: Generate Answer =====
    gen_start = time.time()
    
    # ✅ Always use Flash for answer generation (both modes)
    # Detail mode: uses detailed reasoning prompt
    # Summary mode: uses concise prompt
    answer_model = gemini_flash_model
    
    answer = generate_answer(
        question=request.question,
        context=relevant_chunks,
        gemini_model=answer_model,
        chat_history=request.chat_history if hasattr(request, 'chat_history') else None,
        use_advanced=use_advanced  # ✅ Controls prompt style (detail vs summary)
    )
    
    timing['generation_ms'] = round((time.time() - gen_start) * 1000, 2)
    timing['total_ms'] = round((time.time() - start_time) * 1000, 2)
    
    print(f'[TIMING] Generation: {timing["generation_ms"]}ms', flush=True)
    print(f'[TIMING] Total: {timing["total_ms"]}ms', flush=True)
    print(f'{"="*70}\n', flush=True)
    
    # ===== Prepare Response =====
    pdf_sources = []
    for chunk in relevant_chunks[:3]:  # Top 3 for display
        # Convert page_num to int or None
        page_num = chunk.get('page_num')
        if page_num == '' or page_num is None:
            page_num = None
        else:
            try:
                page_num = int(page_num)
            except (ValueError, TypeError):
                page_num = None
        
        pdf_sources.append(PDFSource(
            pdf_file=chunk.get('pdf_file', ''),
            json_file=chunk.get('json_file', ''),
            page_num=page_num,
            article_num=chunk.get('article_num', ''),
            domain_id=chunk.get('domain_id', ''),  # ✅ Add domain_id
            content=chunk.get('content', '')[:500],  # Limit to 500 chars
            highlight_text=chunk.get('content', '')[:200]  # First 200 chars for highlight
        ))
    
    return {
        "answer": answer,
        "sources": [{"source": c.get('json_file', ''), "content": c.get('content', '')} for c in relevant_chunks],
        "pdf_sources": pdf_sources,
        "search_method": f"domain_based_{'detail' if use_advanced else 'summary'}",
        "timing_ms": timing['total_ms']
    }


@app.get("/stats")
async def get_stats():
    """Get system statistics"""
    domains_info = {}
    total_chunks = 0
    
    for domain_id in domain_manager.list_domains():
        domain = domain_manager.get_domain(domain_id)
        # Count chunks from JSONL without loading all into memory
        chunk_count = 0
        chunks_path = os.path.join(domain.domain_dir, 'chunks.jsonl')
        if os.path.exists(chunks_path):
            with open(chunks_path, 'r', encoding='utf-8') as f:
                chunk_count = sum(1 for _ in f)
        
        domains_info[domain_id] = {
            "name": domain.domain_name,
            "chunks": chunk_count,
            "loaded": domain._bm25_index is not None  # Check if indices are loaded
        }
        total_chunks += chunk_count
    
    return {
        "total_chunks": total_chunks,
        "domains": domains_info,
        "models": {
            "embedder": EMBEDDING_MODEL,
            "llm_flash": f"{GEMINI_FLASH_MODEL} (answer generation only)",
            "llm_lite": f"{GEMINI_LITE_MODEL} (intent detection + search rerank)"
        },
        "intent_cache_size": get_cache_size()
    }


@app.post("/suggest-questions", response_model=SuggestQuestionsResponse)
async def suggest_questions(request: SuggestQuestionsRequest):
    """Generate suggested follow-up questions based on Q&A"""
    if not gemini_lite_model:
        raise HTTPException(status_code=503, detail="LLM model not loaded")
    
    try:
        questions = generate_suggested_questions(
            question=request.question,
            answer=request.answer,
            gemini_model=gemini_lite_model,
            max_questions=request.max_questions
        )
        
        return {"questions": questions}
    except Exception as e:
        print(f'[ERROR] Failed to generate suggestions: {e}', flush=True)
        return {"questions": []}


@app.post("/feedback", response_model=FeedbackResponse)
async def submit_feedback(request: FeedbackRequest):
    """Submit user feedback (like/dislike) on answer quality"""
    import json
    from datetime import datetime
    
    # Create feedback log directory if not exists
    feedback_dir = os.path.join(os.path.dirname(os.path.abspath(__file__)), 'feedback_logs')
    os.makedirs(feedback_dir, exist_ok=True)
    
    # Prepare feedback data
    feedback_data = {
        "timestamp": datetime.now().isoformat(),
        "query": request.query,
        "answer": request.answer,
        "context": request.context,
        "status": request.status,
        "comment": request.comment
    }
    
    # Save to JSON file (append mode)
    feedback_file = os.path.join(feedback_dir, f"feedback_{datetime.now().strftime('%Y%m')}.jsonl")
    
    try:
        with open(feedback_file, 'a', encoding='utf-8') as f:
            f.write(json.dumps(feedback_data, ensure_ascii=False) + '\n')
        
        print(f'[FEEDBACK] {request.status.upper()}: {request.query[:50]}...', flush=True)
        
        return {
            "success": True,
            "message": "Cảm ơn phản hồi của bạn!"
        }
    except Exception as e:
        print(f'[ERROR] Failed to save feedback: {e}', flush=True)
        return {
            "success": False,
            "message": "Không thể lưu phản hồi"
        }


# ============================================================================
# PDF Serving Endpoint
# ============================================================================

@app.get("/api/pdf/{domain_id}/{article_num}")
async def get_pdf_info(domain_id: str, article_num: str):
    """Get PDF metadata for specific article"""
    try:
        domain_dir = Path(f"data/domains/{domain_id}")
        
        # Find PDF file
        pdfs_dir = domain_dir / "pdfs"
        pdf_files = list(pdfs_dir.glob("*.pdf")) if pdfs_dir.exists() else []
        
        if not pdf_files:
            raise HTTPException(status_code=404, detail="PDF not found")
        
        pdf_file = pdf_files[0]
        
        # Find article text for search
        chunks_file = domain_dir / "chunks.jsonl"
        search_text = f"Điều {article_num}"
        
        if chunks_file.exists():
            with open(chunks_file, 'r', encoding='utf-8') as f:
                for line in f:
                    try:
                        chunk = json.loads(line)
                        if chunk.get('metadata', {}).get('article_num') == article_num:
                            # Get first 100 chars for highlighting
                            search_text = chunk.get('content', '')[:100].strip()
                            break
                    except:
                        continue
        
        return {
            "pdf_url": f"/api/pdf-file/{domain_id}/{pdf_file.name}",
            "search_text": search_text,
            "article_num": article_num,
            "domain_id": domain_id
        }
        
    except Exception as e:
        print(f"[ERROR] get_pdf_info: {e}")
        raise HTTPException(status_code=500, detail=str(e))


@app.get("/api/pdf/find-page/{domain_id}/{article_num}")
async def find_pdf_page(domain_id: str, article_num: str):
    """
    Find the page number for a specific article in the PDF
    """
    try:
        from core.pdf_utils import find_article_page
        
        domain_dir = Path(f"data/domains/{domain_id}")
        pdfs_dir = domain_dir / "pdfs"
        pdf_files = list(pdfs_dir.glob("*.pdf")) if pdfs_dir.exists() else []
        
        if not pdf_files:
            raise HTTPException(status_code=404, detail="PDF not found")
        
        pdf_file = pdf_files[0]
        
        # Find page number
        page_num = find_article_page(str(pdf_file), article_num)
        
        if page_num:
            print(f"[PDF] Found Article {article_num} on page {page_num}")
            return {"page": page_num, "found": True}
        else:
            print(f"[PDF] Article {article_num} not found in PDF")
            return {"page": None, "found": False}
            
    except Exception as e:
        print(f"[ERROR] find_pdf_page: {e}")
        # Don't fail the request, just return not found
        return {"page": None, "found": False, "error": str(e)}


@app.get("/api/pdf-file/{domain_id}/{filename}")
async def serve_pdf(domain_id: str, filename: str):
    """Serve PDF file with CORS headers and allow iframe embedding"""
    pdf_path = Path(f"data/domains/{domain_id}/pdfs/{filename}")
    
    if not pdf_path.exists():
        raise HTTPException(status_code=404, detail="PDF file not found")
    
    return FileResponse(
        path=str(pdf_path),
        media_type="application/pdf",
        headers={
            "Content-Disposition": "inline",
            "Access-Control-Allow-Origin": "*",
            "Access-Control-Allow-Methods": "GET, OPTIONS",
            "Access-Control-Allow-Headers": "*",
            "X-Frame-Options": "ALLOWALL",  # Allow iframe embedding
            "Content-Security-Policy": "frame-ancestors *"  # Modern alternative
        }
    )

# ============================================================================
# Helper Functions
# ============================================================================

def map_json_to_pdf(json_filename: str) -> str:
    """Map JSON filename to corresponding PDF filename"""
    json_to_pdf_map = {
        'luat_hon_nhan_hopnhat.json': 'luat_hon_nhan.pdf',
        'luat_dat_dai_hopnhat.json': 'luat_dat_dai.pdf',
        'luat_lao_donghopnhat.json': 'luat_lao_dong.pdf',
        'luat_dauthau_hopnhat.json': 'luat_dau_thau.pdf',
        'chuyen_giao_cong_nghe_hopnhat.json': 'luat_chuyen_giao_cong_nghe.pdf',
        'nghi_dinh_214_2025.json': 'nghi_dinh_214_2025.pdf',
        'luat_hinh_su_hopnhat.json': 'luat_hinh_su.pdf',
        'luat_so_huu_tri_tue_hopnhat.json': 'luat_so_huu_tri_tue.pdf'
    }
    return json_to_pdf_map.get(json_filename, 'unknown.pdf')


def extract_pdf_metadata(chunk: dict) -> PDFSource:
    """Extract PDF metadata from chunk with full article + section reference"""
    metadata = chunk.get('metadata', {})
    json_file = metadata.get('json_file', '')
    pdf_file = map_json_to_pdf(json_file) if json_file else 'unknown.pdf'
    
    # Build complete reference: "Dieu X, Khoan Y"
    article_num = metadata.get('article_num', '')  # e.g., "3" or "Dieu 3"
    section_num = metadata.get('section_num', '')  # e.g., "5" or "Khoan 5"
    
    # Construct full reference
    full_reference = article_num
    if section_num:
        # If article_num doesn't already contain section info
        if 'Khoan' not in article_num and 'khoan' not in article_num.lower():
            # Clean section number
            section_clean = section_num.replace('Khoan', '').replace('khoan', '').strip()
            if article_num:
                full_reference = f"{article_num}, Khoan {section_clean}"
            else:
                full_reference = f"Khoan {section_clean}"
    
    return PDFSource(
        pdf_file=pdf_file,
        page_num=metadata.get('page_num'),
        content=chunk['content'][:200],
        highlight_text=chunk['content'],
        json_file=json_file,
        article_num=full_reference  # Now contains "Dieu 3, Khoan 5"
    )


# ============================================================================
# Main Entry Point
# ============================================================================
# ...existing code...

@app.get("/api/get-document")
async def get_document_endpoint(filename: str):
    """
    Get PDF document by filename
    
    Example: /api/get-document?filename=luat_hon_nhan.pdf
    """
    try:
        print(f"[PDF] 📄 Fetching PDF: {filename}", flush=True)
        
        # ✅ Validate filename
        if not filename or filename == "undefined":
            raise HTTPException(status_code=400, detail="Invalid filename")
        
        # ✅ Map filename to domain
        domain_map = {
            'luat_hon_nhan.pdf': 'hon_nhan',
            'luat_hinh_su.pdf': 'hinh_su',
            'luat_lao_dong.pdf': 'lao_dong',
            'luat_dat_dai.pdf': 'dat_dai',
            'luat_dau_thau.pdf': 'dau_thau',
        }
        
        # Extract domain from filename
        domain_id = None
        for pdf_name, domain in domain_map.items():
            if pdf_name in filename:
                domain_id = domain
                break
        
        if not domain_id:
            raise HTTPException(status_code=404, detail=f"Unknown PDF: {filename}")
        
        # ✅ Construct path: data/domains/{domain_id}/pdfs/{filename}
        pdf_path = os.path.join("data", "domains", domain_id, "pdfs", filename)
        
        print(f"[PDF] Looking for: {pdf_path}", flush=True)
        
        # ✅ Check if file exists
        if not os.path.exists(pdf_path):
            print(f"[PDF] ❌ PDF not found: {pdf_path}", flush=True)
            raise HTTPException(status_code=404, detail=f"PDF file not found: {filename}")
        
        # ✅ Read PDF file
        with open(pdf_path, "rb") as f:
            pdf_data = f.read()
        
        # ✅ Encode to base64
        import base64
        pdf_base64 = base64.b64encode(pdf_data).decode('utf-8')
        
        print(f"[PDF] ✅ PDF loaded successfully: {filename} ({len(pdf_data)} bytes)", flush=True)
        
        return {
            "filename": filename,
            "data": pdf_base64,
            "size": len(pdf_data)
        }
        
    except HTTPException:
        raise
    except Exception as e:
        print(f"[PDF] ❌ Error loading PDF: {str(e)}", flush=True)
        raise HTTPException(status_code=500, detail=str(e))

# ...existing code...
if __name__ == '__main__':
    import uvicorn
    import os
    port = int(os.getenv('PORT', 7860))  # Support both 8000 (local) and 7860 (HF Spaces)
    uvicorn.run('app:app', host='0.0.0.0', port=port, reload=False)<|MERGE_RESOLUTION|>--- conflicted
+++ resolved
@@ -97,15 +97,9 @@
     
     # 3. Load embedding model
     print(f'[INFO] Loading embedding model: {EMBEDDING_MODEL}...', flush=True)
-<<<<<<< HEAD
     print(f'[INFO] Loading embedding model: {EMBEDDING_MODEL}...', flush=True)
     embedder = load_embedding_model()
     print(f'[OK] Embedding model ready', flush=True)
-=======
-    # embedder = SentenceTransformer(EMBEDDING_MODEL)
-    from core.embedding import GeminiEmbedder
-    embedder = GeminiEmbedder(EMBEDDING_MODEL)
->>>>>>> e3461787
     print(f'[OK] Embedding model ready', flush=True)
     
     # 4. Initialize Domain Manager (lazy loading)
